--- conflicted
+++ resolved
@@ -1,24 +1,13 @@
 # Image Description Toolkit - Complete Dependencies
-<<<<<<< HEAD
-=======
 # 
 # This file contains all dependencies needed for the complete
 # Image Description Toolkit including workflow system and all individual scripts
 #
 # Install with: pip install -r requirements.txt
->>>>>>> 3adb549c
 
 # Core dependencies for image description functionality
 ollama>=0.3.0
 
-<<<<<<< HEAD
-# HEIC/HEIF conversion support (optional but recommended)
-pillow-heif>=0.13.0
-
-# Video frame extraction dependencies
-opencv-python>=4.8.0
-numpy>=1.24.0
-=======
 # Image processing and format support
 Pillow>=10.0.0
 pillow-heif>=0.13.0
@@ -36,5 +25,4 @@
 
 # Development and testing (optional)
 pytest>=6.0.0
-pytest-mock>=3.6.0
->>>>>>> 3adb549c
+pytest-mock>=3.6.0